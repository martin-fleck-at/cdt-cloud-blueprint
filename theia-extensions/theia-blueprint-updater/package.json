--- conflicted
+++ resolved
@@ -1,14 +1,8 @@
 {
   "private": true,
-<<<<<<< HEAD
   "name": "cdt-cloud-blueprint-updater",
-  "version": "1.22.1",
+  "version": "1.24.0",
   "description": "CDT.cloud Blueprint Updater",
-=======
-  "name": "theia-blueprint-updater",
-  "version": "1.24.0",
-  "description": "Eclipse Theia Blueprint Updater",
->>>>>>> 99e83c84
   "dependencies": {
     "@theia/core": "1.24.0",
     "@theia/output": "1.24.0",
